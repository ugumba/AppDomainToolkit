--- conflicted
+++ resolved
@@ -91,11 +91,7 @@
                 ApplicationBase = setupInfo.ApplicationBase,
                 PrivateBinPath = setupInfo.PrivateBinPath
             };
-<<<<<<< HEAD
- 
-=======
-
->>>>>>> 9bfc64a2
+
             // Add some root directories to resolve some required assemblies
             // Create the new domain and wrap it for disposal.
             this.wrappedDomain = new DisposableAppDomain(createDomain(setupInfo, UniqueId.ToString()));
